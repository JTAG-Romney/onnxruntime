# Copyright (c) Microsoft Corporation. All rights reserved.
# Licensed under the MIT License.

import os
import subprocess
from logger import get_logger

log = get_logger("amd_hipify")

contrib_ops_path = 'onnxruntime/contrib_ops'
providers_path = 'onnxruntime/core/providers'
training_ops_path = 'orttraining/orttraining/training_ops'

contrib_ops_excluded_files = [
                    'bert/attention.cc',
                    'bert/attention.h',
                    'bert/attention_impl.cu',
                    'bert/attention_impl.h',
                    'bert/attention_transpose.cu',
                    'bert/attention_past.cu',
                    'bert/embed_layer_norm.cc',
                    'bert/embed_layer_norm.h',
                    'bert/embed_layer_norm_impl.cu',
                    'bert/embed_layer_norm_impl.h',
                    'bert/fast_gelu_impl.cu',
                    'bert/layer_norm.cuh',
                    'bert/longformer_attention.cc',
                    'bert/longformer_attention.h',
                    'bert/longformer_attention_impl.cu',
                    'bert/longformer_attention_impl.h',
                    'bert/skip_layer_norm.cc',
                    'bert/skip_layer_norm.h',
                    'bert/skip_layer_norm_impl.cu',
                    'bert/skip_layer_norm_impl.h',
                    'math/bias_softmax.cc',
                    'math/bias_softmax.h',
                    'math/bias_softmax_impl.cu',
                    'math/complex_mul.cc',
                    'math/complex_mul.h',
                    'math/complex_mul_impl.cu',
                    'math/complex_mul_impl.h',
                    'math/cufft_plan_cache.h',
                    'math/fft_ops.cc',
                    'math/fft_ops.h',
                    'math/fft_ops_impl.cu',
                    'math/fft_ops_impl.h',
                    'quantization/attention_quantization.cc',
                    'quantization/attention_quantization.h',
                    'quantization/attention_quantization_impl.cu',
                    'quantization/attention_quantization_impl.cuh',
                    'quantization/quantize_dequantize_linear.cc',
                    'tensor/crop.cc',
                    'tensor/crop.h',
                    'tensor/crop_impl.cu',
                    'tensor/crop_impl.h',
                    'tensor/dynamicslice.cc',
                    'tensor/image_scaler.cc',
                    'tensor/image_scaler.h',
                    'tensor/image_scaler_impl.cu',
                    'tensor/image_scaler_impl.h',
                    'conv_transpose_with_dynamic_pads.cc',
                    'conv_transpose_with_dynamic_pads.h',
                    'cuda_contrib_kernels.cc',
                    'cuda_contrib_kernels.h',
                    'inverse.cc',
                    'fused_conv.cc'
]

provider_excluded_files = [
                'atomic/common.cuh',
                'controlflow/if.cc',
                'controlflow/if.h',
                'controlflow/loop.cc',
                'controlflow/loop.h',
                'controlflow/scan.cc',
                'controlflow/scan.h',
                'cu_inc/common.cuh',
                'generator/constant_of_shape.cc',
                'generator/constant_of_shape.h',
                'generator/range.cc',
                'generator/range.h',
                'generator/range_impl.cu',
                'generator/range_impl.h',
                'math/einsum_utils/einsum_auxiliary_ops.cc',
                'math/einsum_utils/einsum_auxiliary_ops.h',
                'math/einsum_utils/einsum_auxiliary_ops_diagonal.cu',
                'math/einsum_utils/einsum_auxiliary_ops_diagonal.h',
                'math/cumsum.cc',
                'math/cumsum.h',
                'math/cumsum_impl.cu',
                'math/cumsum_impl.h',
                'math/einsum.cc',
                'math/einsum.h',
                'math/gemm.cc',
                'math/matmul.cc',
                'math/matmul_integer.cc',
                'math/matmul_integer.cu',
                'math/matmul_integer.cuh',
                'math/matmul_integer.h',
                'math/softmax_impl.cu',
                'math/softmax.cc',
                'math/topk.cc',
                'math/topk.h',
                'math/topk_impl.cu',
                'math/topk_impl.h',
                'nn/batch_norm.cc',
                'nn/batch_norm.h',
                'nn/conv.cc',
                'nn/conv.h',
                'nn/conv_transpose.cc',
                'nn/conv_transpose.h',
                'nn/instance_norm.cc',
                'nn/instance_norm.h',
                'nn/instance_norm_impl.cu',
                'nn/instance_norm_impl.h',
                'nn/lrn.cc',
                'nn/lrn.h',
                'nn/max_pool_with_index.cu',
                'nn/max_pool_with_index.h',
                'nn/pool.cc',
                'nn/pool.h',
                'nn/shrink.cc',
                'nn/shrink.h',
                'nn/shrink_impl.cu',
                'nn/shrink_impl.h',
                'object_detection/non_max_suppression.cc',
                'object_detection/non_max_suppression.h',
                'object_detection/non_max_suppression_impl.cu',
                'object_detection/non_max_suppression_impl.h',
                'object_detection/roialign.cc',
                'object_detection/roialign.h',
                'object_detection/roialign_impl.cu',
                'object_detection/roialign_impl.h',
<<<<<<< HEAD
                'reduction/reduction_functions.cu',
=======
>>>>>>> 67ef6b1a
                'reduction/reduction_ops.cc',
                'reduction/reduction_ops.h',
                'rnn/cudnn_rnn_base.cc',
                'rnn/cudnn_rnn_base.h',
                'rnn/gru.cc',
                'rnn/gru.h',
                'rnn/lstm.cc',
                'rnn/lstm.h',
                'rnn/rnn.cc',
                'rnn/rnn.h',
                'rnn/rnn_impl.cu',
                'rnn/rnn_impl.h',
                'shared_inc/cuda_call.h',
                'shared_inc/fast_divmod.h',
                'shared_inc/fpgeneric.h',
                'shared_inc/integer_gemm.h',
                'tensor/compress.cc',
                'tensor/compress.h',
                'tensor/compress_impl.cu',
                'tensor/compress_impl.h',
                'tensor/eye_like.cc',
                'tensor/eye_like.h',
                'tensor/eye_like_impl.cu',
                'tensor/eye_like_impl.h',
                'tensor/flatten.cc',
                'tensor/flatten.h',
                'tensor/gather_elements.cc',
                'tensor/gather_elements.h',
                'tensor/gather_elements_impl.cu',
                'tensor/gather_elements_impl.h',
                'tensor/gather_nd_impl.cu',
                'tensor/pad.cc',
                'tensor/pad.h',
                'tensor/pad_impl.cu',
                'tensor/pad_impl.h',
                'tensor/quantize_linear.cc',
                'tensor/quantize_linear.cu',
                'tensor/quantize_linear.cuh',
                'tensor/quantize_linear.h',
                'tensor/resize.cc',
                'tensor/resize.h',
                'tensor/resize_impl.cu',
                'tensor/resize_impl.h',
                'tensor/reverse_sequence.cc',
                'tensor/reverse_sequence.h',
                'tensor/reverse_sequence_impl.cu',
                'tensor/reverse_sequence_impl.h',
                'tensor/transpose.cc',
                'tensor/transpose.h',
                'tensor/upsample.cc',
                'tensor/upsample.h',
                'tensor/upsample_impl.cu',
                'tensor/upsample_impl.h',
                'cuda_allocator.cc',
                'cuda_allocator.h',
                'cuda_call.cc',
                'cuda_common.h',
                'cuda_execution_provider_info.cc',
                'cuda_execution_provider_info.h',
                'cuda_execution_provider.cc',
                'cuda_execution_provider.h',
                'cuda_memory_check.cc',
                'cuda_memory_check.h',
                'cuda_fence.cc',
                'cuda_fence.h',
                'cuda_fwd.h',
                'cuda_kernel.h',
                'cuda_pch.cc',
                'cuda_pch.h',
                'cuda_provider_factory.cc',
                'cuda_utils.cu',
                'cudnn_common.cc',
                'cudnn_common.h',
                'fpgeneric.cu',
                'gpu_data_transfer.cc',
                'gpu_data_transfer.h',
                'integer_gemm.cc',
                'symbols.txt',
]

training_ops_excluded_files = [
                    'activation/gelu_grad_impl_common.cuh',
                    'collective/adasum_kernels.cc',
                    'collective/adasum_kernels.h',
                    'collective/nccl_common.cc',
                    'collective/ready_event.cc',
                    'collective/ready_event.h',
                    'communication/common.h',
                    'communication/nccl_service.cc',
                    'communication/nccl_service.h',
                    'communication/recv.cc',
                    'communication/recv.h',
                    'communication/send.cc',
                    'communication/send.h',
                    'controlflow/record.cc',
                    'controlflow/record.h',
                    'controlflow/wait.cc',
                    'controlflow/wait.h',
                    'math/div_grad.cc',
                    'math/div_grad.h',
                    'math/div_grad_impl.cu',
                    'math/div_grad_impl.h',
                    'math/softmax_grad_impl.cu',
                    'math/softmax_grad.cc',
                    'nn/batch_norm_grad.cc',
                    'nn/batch_norm_grad.h',
                    'optimizer/adam.cc',
                    'optimizer/adam.cu',
                    'optimizer/lamb.cc',
                    'reduction/reduction_all.cc',
                    'reduction/reduction_ops.cc',
                    'tensor/gather_elements_grad.cc',
                    'tensor/gather_elements_grad.h',
                    'tensor/gather_grad.cc',
                    'tensor/gather_grad_impl.cu',
                    'tensor/gather_grad_impl.h',
                    'tensor/gather_nd_grad_impl.cu',
                    'cuda_training_kernels.cc',
                    'cuda_training_kernels.h',
]

HIPIFY_PERL = '/opt/rocm/bin/hipify-perl'


def hipify(src_file_path, dst_file_path):
    log.debug('Hipifying: "{}" -> "{}"'.format(src_file_path, dst_file_path))

    dst_file_path = dst_file_path.replace('cuda', 'rocm')
    dir_name = os.path.dirname(dst_file_path)
    if not os.path.exists(dir_name):
        os.makedirs(dir_name, exist_ok=True)
    with open(dst_file_path, 'w') as f:
        subprocess.run([HIPIFY_PERL, src_file_path], stdout=f)
    with open(dst_file_path) as f:
        s = f.read().replace('kCudaExecutionProvider', 'kRocmExecutionProvider')
        s = s.replace('CudaAsyncBuffer', 'RocmAsyncBuffer')
        s = s.replace('CudaKernel', 'RocmKernel')
        s = s.replace('ToCudaType', 'ToHipType')
        s = s.replace('CudaT', 'HipT')
        s = s.replace('CUDA_LONG', 'HIP_LONG')
        s = s.replace('CUDA_RETURN_IF_ERROR', 'HIP_RETURN_IF_ERROR')
        s = s.replace('CUDA_KERNEL_ASSERT', 'HIP_KERNEL_ASSERT')
        s = s.replace('CUDA_CALL', 'HIP_CALL')
        s = s.replace('SliceCuda', 'SliceRocm')
        s = s.replace('cuda', 'rocm')
        # s = s.replace('Cuda', 'Rocm')
        s = s.replace('CUDA', 'ROCM')

        s = s.replace('GPU_WARP_SIZE = 32', 'GPU_WARP_SIZE = 64')
        s = s.replace('std::exp', 'expf')
        s = s.replace('std::log', 'logf')
        s = s.replace('#include <cub/device/device_radix_sort.cuh>', '#include <hipcub/hipcub.hpp>')
        s = s.replace('#include <cub/iterator/counting_input_iterator.cuh>', '')
        s = s.replace('typedef half MappedType', 'typedef __half MappedType')
        # CUBLAS -> ROCBLAS
        # s = s.replace('CUBLAS', 'HIPBLAS')
        # s = s.replace('Cublas', 'Hipblas')
        # s = s.replace('cublas', 'hipblas')

        # CURAND -> HIPRAND
        s = s.replace('CURAND', 'HIPRAND')
        s = s.replace('Curand', 'Hiprand')
        s = s.replace('curand', 'hiprand')

        # NCCL -> RCCL
        # s = s.replace('NCCL_CALL', 'RCCL_CALL')
        s = s.replace('#include <nccl.h>', '#include <rccl.h>')

        # CUDNN -> MIOpen
        s = s.replace('CUDNN', 'MIOPEN')
        s = s.replace('Cudnn', 'Miopen')
        s = s.replace('cudnn', 'miopen')
        # hipify seems to have a bug for MIOpen, cudnn.h -> hipDNN.h, cudnn -> hipdnn
        s = s.replace('#include <hipDNN.h>', '#include <miopen/miopen.h>')
        s = s.replace('hipdnn', 'miopen')
        s = s.replace('HIPDNN_STATUS_SUCCESS', 'miopenStatusSuccess')
        s = s.replace('HIPDNN', 'MIOPEN')

        # CUSPARSE -> HIPSPARSE
        s = s.replace('CUSPARSE', 'HIPSPARSE')

        # CUFFT -> HIPFFT
        s = s.replace('CUFFT', 'HIPFFT')
    with open(dst_file_path, 'w') as f:
        f.write(s)


def list_files(prefix, path):
    all_files = []
    curr_path = os.path.join(prefix, path)
    for root, dirs, files in os.walk(curr_path):
        for file in files:
            full_path = os.path.join(root, file)
            all_files.append(os.path.relpath(full_path, curr_path))
    return all_files


def amd_hipify(config_build_dir):
    cuda_contrib_path = os.path.join(contrib_ops_path, 'cuda')
    rocm_contrib_path = os.path.join(config_build_dir, 'amdgpu', contrib_ops_path, 'rocm')
    contrib_files = list_files(cuda_contrib_path, '')
    for file in contrib_files:
        if file not in contrib_ops_excluded_files:
            src_file_path = os.path.join(cuda_contrib_path, file)
            dst_file_path = os.path.join(rocm_contrib_path, file)
            hipify(src_file_path, dst_file_path)

    cuda_provider_path = os.path.join(providers_path, 'cuda')
    rocm_provider_path = os.path.join(config_build_dir, 'amdgpu', providers_path, 'rocm')
    provider_files = list_files(cuda_provider_path, '')
    for file in provider_files:
        if file not in provider_excluded_files:
            src_file_path = os.path.join(cuda_provider_path, file)
            dst_file_path = os.path.join(rocm_provider_path, file)
            hipify(src_file_path, dst_file_path)

    cuda_training_path = os.path.join(training_ops_path, 'cuda')
    rocm_training_path = os.path.join(config_build_dir, 'amdgpu', training_ops_path, 'rocm')
    training_files = list_files(cuda_training_path, '')
    for file in training_files:
        if file not in training_ops_excluded_files:
            src_file_path = os.path.join(cuda_training_path, file)
            dst_file_path = os.path.join(rocm_training_path, file)
            hipify(src_file_path, dst_file_path)<|MERGE_RESOLUTION|>--- conflicted
+++ resolved
@@ -131,10 +131,6 @@
                 'object_detection/roialign.h',
                 'object_detection/roialign_impl.cu',
                 'object_detection/roialign_impl.h',
-<<<<<<< HEAD
-                'reduction/reduction_functions.cu',
-=======
->>>>>>> 67ef6b1a
                 'reduction/reduction_ops.cc',
                 'reduction/reduction_ops.h',
                 'rnn/cudnn_rnn_base.cc',
